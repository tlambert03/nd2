--- conflicted
+++ resolved
@@ -10,11 +10,9 @@
 from ._pysdk._sdk_types import EventMeaning, StimulationType
 
 if TYPE_CHECKING:
-<<<<<<< HEAD
     import ome_types.model.channel as channel
-=======
+
     from ._pysdk._sdk_types import AxisInterpretation, LoopTypeString
->>>>>>> c0f1c785
 
 
 class TextInfo(TypedDict, total=False):
