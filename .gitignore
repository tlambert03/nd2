--- conflicted
+++ resolved
@@ -117,10 +117,7 @@
 !src/sdk/**/*.a
 
 uv.lock
-<<<<<<< HEAD
 output.ome.zarr/
 zarr_output/
-=======
 _nd2sdk/
-pyJOBS
->>>>>>> 4b741a28
+pyJOBS