from __future__ import annotations

import threading
import warnings
from itertools import product
from pathlib import Path
from typing import TYPE_CHECKING, cast, overload

import numpy as np

<<<<<<< HEAD
from ._pysdk._chunk_decode import ND2_FILE_SIGNATURE, get_version
from ._util import AXIS, VoxelSize, get_reader, is_supported_file
=======
from nd2 import _util

from ._pysdk._chunk_decode import ND2_FILE_SIGNATURE
from ._util import AXIS, TIME_KEY, is_supported_file
>>>>>>> c5c4a5bb
from .structures import ROI

try:
    from functools import cached_property
except ImportError:
    cached_property = property  # type: ignore


if TYPE_CHECKING:
    import mmap
    from typing import Any, Sequence, Sized, SupportsInt

    import dask.array.core
    import xarray as xr
    from typing_extensions import Literal

    from ._binary import BinaryLayers
    from ._pysdk._pysdk import ND2Reader as LatestSDKReader
    from ._util import DictOfDicts, DictOfLists, ListOfDicts, StrOrBytesPath
    from .structures import (
        Attributes,
        ExpLoop,
        FrameMetadata,
        Metadata,
        TextInfo,
        XYPosLoop,
    )

__all__ = ["ND2File", "imread"]


class ND2File:
    """Main objecting for opening and extracting data from an nd2 file.

    Parameters
    ----------
    path : Path | str
        Filename of an nd2 file.
    validate_frames : bool
        Whether to verify (and attempt to fix) frames whose positions have been
        shifted relative to the predicted offset (i.e. in a corrupted file).
        This comes at a slight performance penalty at file open, but may "rescue"
        some corrupt files. by default False.
    search_window : int
        When validate_frames is true, this is the search window (in KB) that will
        be used to try to find the actual chunk position. by default 100 KB
    read_using_sdk : Optional[bool]
        DEPRECATED.  No longer does anything.
        If `True`, use the SDK to read the file. If `False`, inspects the chunkmap
        and reads from a `numpy.memmap`. If `None` (the default), uses the SDK if
        the file is compressed, otherwise uses the memmap. Note: using
        `read_using_sdk=False` on a compressed file will result in a ValueError.
    """

    _memmap: mmap.mmap
    _is_legacy: bool

    def __init__(
        self,
        path: Path | str,
        *,
        validate_frames: bool = False,
        search_window: int = 100,
        read_using_sdk: bool | None = None,
    ) -> None:
        if read_using_sdk is not None:
            warnings.warn(
                "The `read_using_sdk` argument is deprecated and will be removed in "
                "a future version.",
                FutureWarning,
                stacklevel=2,
            )
        self._path = str(path)
        self._rdr = _util.get_reader(
            self._path,
            validate_frames=validate_frames,
            search_window=search_window,
        )
        self._closed = False
        self._is_legacy = "Legacy" in type(self._rdr).__name__
        self._lock = threading.RLock()
        self._version: tuple[int, ...] | None = None

    @staticmethod
    def is_supported_file(path: StrOrBytesPath) -> bool:
        """Return True if the file is supported by this reader."""
        return is_supported_file(path)

    @property
    def version(self) -> tuple[int, ...]:
        """Return the file format version as a tuple of ints."""
        if self._version is None:
            try:
                self._version = get_version(self._rdr._fh or self._rdr._path)
            except Exception:
                self._version = (-1, -1)
                raise
        return self._version

    @property
    def path(self) -> str:
        """Path of the image."""
        return self._path

    @property
    def is_legacy(self) -> bool:
        """Whether file is a legacy nd2 (JPEG2000) file."""
        return self._is_legacy

    def open(self) -> None:
        """Open file for reading."""
        if self.closed:
            self._rdr.open()
            self._closed = False

    def close(self) -> None:
        """Close file (may cause segfault if read when closed in some cases)."""
        if not self.closed:
            self._rdr.close()
            self._closed = True

    @property
    def closed(self) -> bool:
        """Whether the file is closed."""
        return self._closed

    def __enter__(self) -> ND2File:
        """Open file for reading."""
        self.open()
        return self

    def __del__(self) -> None:
        """Delete file handle on garbage collection."""
        if not getattr(self, "_closed", True):
            warnings.warn(
                "ND2File file not closed before garbage collection. "
                "Please use `with ND2File(...):` context or call `.close()`.",
                stacklevel=2,
            )
            self._rdr.close()

    def __exit__(self, *_: Any) -> None:
        """Exit context manager and close file."""
        self.close()

    def __getstate__(self) -> dict[str, Any]:
        """Return state for pickling."""
        state = self.__dict__.copy()
        del state["_rdr"]
        del state["_lock"]
        return state

    def __setstate__(self, d: dict[str, Any]) -> None:
        """Load state from pickling."""
        self.__dict__ = d
        self._lock = threading.RLock()
        self._rdr = _util.get_reader(self._path)
        if self._closed:
            self._rdr.close()

    @cached_property
    def attributes(self) -> Attributes:
        """Core image attributes."""
        return self._rdr.attributes

    @cached_property
    def text_info(self) -> TextInfo | dict:
        """Misc text info."""
        return self._rdr.text_info()

    @cached_property
    def rois(self) -> dict[int, ROI]:
        """Return dict of {id: ROI} for all ROIs found in the metadata."""
        key = b"CustomData|RoiMetadata_v1!"
        if self.is_legacy or key not in self._rdr.chunkmap:  # type: ignore
            return {}  # pragma: no cover

        data = cast("LatestSDKReader", self._rdr)._decode_chunk(key)
        data = data.get("RoiMetadata_v1", {}).copy()
        data.pop("Global_Size", None)
        try:
            _rois = [ROI._from_meta_dict(d) for d in data.values()]
        except Exception as e:  # pragma: no cover
            raise ValueError(f"Could not parse ROI metadata: {e}") from e
        return {r.id: r for r in _rois}

    @cached_property
    def experiment(self) -> list[ExpLoop]:
        """Loop information for each nd axis."""
        return self._rdr.experiment()

    @overload
    def events(
        self, *, orient: Literal["records"] = ..., null_value: Any = ...
    ) -> ListOfDicts:
        ...

    @overload
    def events(self, *, orient: Literal["list"], null_value: Any = ...) -> DictOfLists:
        ...

    @overload
    def events(self, *, orient: Literal["dict"], null_value: Any = ...) -> DictOfDicts:
        ...

    def events(
        self,
        *,
        orient: Literal["records", "list", "dict"] = "records",
        null_value: Any = float("nan"),
    ) -> ListOfDicts | DictOfLists | DictOfDicts:
        """Return tabular data recorded for each frame and/or event of the experiment.

        This method returns tabular data in the format specified by the `orient`
        argument:
            - 'records' : list of dict - `[{column -> value}, ...]` (default)
            - 'dict' :    dict of dict - `{column -> {index -> value}, ...}`
            - 'list' :    dict of list - `{column -> [value, ...]}`

        All return types are passable to pd.DataFrame(). It matches the tabular data
        reported in the Image Properties > Recorded Data tab of the NIS Viewer.

        There will be a column for each tag in the `CustomDataV2_0` section of
        `ND2File.custom_data`, as well columns for any events recorded in the
        data.  Not all cells will be populated, and empty cells will be filled
        with `null_value` (default `float('nan')`).

        Legacy ND2 files are not supported.

        Parameters
        ----------
        orient : {'records', 'dict', 'list'}, default 'records'
            The format of the returned data. See `pandas.DataFrame
                - 'records' : list of dict - `[{column -> value}, ...]` (default)
                - 'dict' :    dict of dict - `{column -> {index -> value}, ...}`
                - 'list' :    dict of list - `{column -> [value, ...]}`
        null_value : Any, default float('nan')
            The value to use for missing data.
        """
        if orient not in ("records", "dict", "list"):  # pragma: no cover
            raise ValueError("orient must be one of 'records', 'dict', or 'list'")

        if self.is_legacy:  # pragma: no cover
            warnings.warn(
                "`recorded_data` is not implemented for legacy ND2 files",
                UserWarning,
                stacklevel=2,
            )
            return [] if orient == "records" else {}  # type: ignore[return-value]

        rdr = cast("LatestSDKReader", self._rdr)
        acq_data = rdr._acquisition_data()  # comes back as a dict of lists
        acq_data.update(rdr._custom_tags())

        img_events = rdr._img_exp_events()
        if not img_events and orient == "list":
            # by default, acq_data is already oriented as a dict of lists,
            # so if we don't have any image events, we can just return it
            return acq_data

        # re-orient acq_data as a list of dicts, to combine with events
        records = _util.convert_dict_of_lists_to_records(acq_data)
        for e in img_events:
            records.append({TIME_KEY: e.time / 1000, "Events": e.description})

        # sort by time
        records.sort(key=lambda x: x.get(TIME_KEY, 0))

        if orient == "dict":
            return _util.convert_records_to_dict_of_dicts(records, null_val=null_value)
        elif orient == "list":
            return _util.convert_records_to_dict_of_lists(records, null_val=null_value)
        return records

    def unstructured_metadata(
        self,
        *,
        strip_prefix: bool = True,
        include: set[str] | None = None,
        exclude: set[str] | None = None,
        unnest: bool | None = None,
    ) -> dict[str, Any]:
        """Exposes, and attempts to decode, each metadata chunk in the file.

        This is provided as a *experimental* fallback in the event that
        `ND2File.experiment` does not contain all of the information you need. No
        attempt is made to parse or validate the metadata, and the format of various
        sections, *may* change in future versions of nd2. Consumption of this metadata
        should use appropriate exception handling!

        The 'ImageMetadataLV' chunk is the most likely to contain useful information,
        but if you're generally looking for "hidden" metadata, it may be helpful to
        look at the full output.

        Parameters
        ----------
        strip_prefix : bool, optional
            Whether to strip the type information from the front of the keys in the
            dict. For example, if `True`: `uiModeFQ` becomes `ModeFQ` and `bUsePFS`
            becomes `UsePFS`, etc... by default `True`
        include : Optional[Set[str]], optional
            If provided, only include the specified keys in the output. by default,
            all metadata sections found in the file are included.
        exclude : Optional[Set[str]], optional
            If provided, exclude the specified keys from the output. by default `None`
        unnest : bool, optional
            DEPRECATED.  No longer does anything.

        Returns
        -------
        Dict[str, Any]
            A dict of the unstructured metadata, with keys that are the type of the
            metadata chunk (things like 'CustomData|RoiMetadata_v1' or
            'ImageMetadataLV'), and values that are associated metadata chunk.
        """
        if self.is_legacy:  # pragma: no cover
            raise NotImplementedError(
                "unstructured_metadata not available for legacy files"
            )

        if unnest is not None:
            warnings.warn(
                "The unnest parameter is deprecated, and no longer has any effect.",
                FutureWarning,
                stacklevel=2,
            )

        rdr = cast("LatestSDKReader", self._rdr)
        keys = {
            k.decode()[:-1]
            for k in rdr.chunkmap
            if not k.startswith((b"ImageDataSeq", b"CustomData", ND2_FILE_SIGNATURE))
        }

        if include:
            _keys: set[str] = set()
            for i in include:
                if i not in keys:
                    warnings.warn(f"Key {i!r} not found in metadata", stacklevel=2)
                else:
                    _keys.add(i)
            keys = _keys
        if exclude:
            keys = {k for k in keys if k not in exclude}

        output: dict[str, Any] = {}
        for key in sorted(keys):
            name = f"{key}!".encode()
            try:
                output[key] = rdr._decode_chunk(name, strip_prefix=strip_prefix)
            except Exception:  # pragma: no cover
                output[key] = rdr._load_chunk(name)
        return output

    @cached_property
    def metadata(self) -> Metadata | dict:
        """Various metadata (will be dict if legacy format)."""
        return self._rdr.metadata()

    def frame_metadata(self, seq_index: int | tuple) -> FrameMetadata | dict:
        """Metadata for specific frame.

        This includes the global metadata from the metadata function.
        (will be dict if legacy format).

        Parameters
        ----------
        seq_index : Union[int, tuple]
            frame index

        Returns
        -------
        Union[FrameMetadata, dict]
            dict if legacy format, else FrameMetadata
        """
        idx = cast(
            int,
            self._seq_index_from_coords(seq_index)
            if isinstance(seq_index, tuple)
            else seq_index,
        )
        return self._rdr.frame_metadata(idx)

    @cached_property
    def custom_data(self) -> dict[str, Any]:
        """Dict of various unstructured custom metadata."""
        return self._rdr._custom_data()

    @cached_property
    def ndim(self) -> int:
        """Number of dimensions."""
        return len(self.shape)

    @cached_property
    def shape(self) -> tuple[int, ...]:
        """Size of each axis."""
        return self._coord_shape + self._frame_shape

    @cached_property
    def sizes(self) -> dict[str, int]:
        """Names and sizes for each axis."""
        attrs = self.attributes
        dims = {AXIS._MAP[c[1]]: c[2] for c in self._rdr._coord_info()}
        dims[AXIS.CHANNEL] = (
            dims.pop(AXIS.CHANNEL)
            if AXIS.CHANNEL in dims
            else (attrs.channelCount or 1)
        )
        dims[AXIS.Y] = attrs.heightPx
        dims[AXIS.X] = attrs.widthPx or -1
        if self.components_per_channel == 3:  # rgb
            dims[AXIS.RGB] = self.components_per_channel
        else:
            # if not exactly 3 channels, throw them all into monochrome channels
            dims[AXIS.CHANNEL] = attrs.componentCount
        return {k: v for k, v in dims.items() if v != 1}

    @property
    def is_rgb(self) -> bool:
        """Whether the image is rgb."""
        return self.components_per_channel in (3, 4)

    @property
    def components_per_channel(self) -> int:
        """Number of components per channel (e.g. 3 for rgb)."""
        attrs = self.attributes
        return attrs.componentCount // (attrs.channelCount or 1)

    @property
    def size(self) -> int:
        """Total number of pixels in the volume."""
        return int(np.prod(self.shape))

    @property
    def nbytes(self) -> int:
        """Total bytes of image data."""
        return self.size * self.dtype.itemsize

    @cached_property
    def dtype(self) -> np.dtype:
        """Image data type."""
        attrs = self.attributes
        d = attrs.pixelDataType[0] if attrs.pixelDataType else "u"
        return np.dtype(f"{d}{attrs.bitsPerComponentInMemory // 8}")

    def voxel_size(self, channel: int = 0) -> _util.VoxelSize:
        """XYZ voxel size.

        Parameters
        ----------
        channel : int
            Channel for which to retrieve voxel info, by default 0

        Returns
        -------
        VoxelSize
            Named tuple with attrs `x`, `y`, and `z`.
        """
        return _util.VoxelSize(*self._rdr.voxel_size())

    def asarray(self, position: int | None = None) -> np.ndarray:
        """Read image into numpy array.

        Parameters
        ----------
        position : int, optional
            A specific XY position to extract, by default (None) reads all.

        Returns
        -------
        np.ndarray

        Raises
        ------
        ValueError
            if `position` is a string and is not a valid position name
        IndexError
            if `position` is provided and is out of range
        """
        final_shape = list(self.shape)
        if position is None:
            seqs: Sequence[int] = range(self._frame_count)
        else:
            if isinstance(position, str):
                try:
                    position = self._position_names().index(position)
                except ValueError as e:
                    raise ValueError(
                        f"{position!r} is not a valid position name"
                    ) from e
            try:
                pidx = list(self.sizes).index(AXIS.POSITION)
            except ValueError as exc:
                if position > 0:  # pragma: no cover
                    raise IndexError(
                        f"Position {position} is out of range. "
                        f"Only 1 position available"
                    ) from exc
                seqs = range(self._frame_count)
            else:
                if position >= self.sizes[AXIS.POSITION]:
                    raise IndexError(  # pragma: no cover
                        f"Position {position} is out of range. "
                        f"Only {self.sizes[AXIS.POSITION]} positions available"
                    )

                ranges: list[range | tuple] = [range(x) for x in self._coord_shape]
                ranges[pidx] = (position,)
                coords = list(zip(*product(*ranges)))
                seqs = self._seq_index_from_coords(coords)  # type: ignore
                final_shape[pidx] = 1

        arr: np.ndarray = np.stack([self._get_frame(i) for i in seqs])
        return arr.reshape(final_shape)

    def __array__(self) -> np.ndarray:
        """Array protocol."""
        return self.asarray()

    def to_dask(self, wrapper: bool = True, copy: bool = True) -> dask.array.core.Array:
        """Create dask array (delayed reader) representing image.

        This generally works well, but it remains to be seen whether performance
        is optimized, or if we're duplicating safety mechanisms. You may try
        various combinations of `wrapper` and `copy`, setting both to `False`
        will very likely cause segmentation faults in many cases.  But setting
        one of them to `False`, may slightly improve read speed in certain
        cases.

        Parameters
        ----------
        wrapper : bool
            If True (the default), the returned obect will be a thin subclass of
            a :class:`dask.array.Array` (an
            `ResourceBackedDaskArray`) that manages the opening and closing of this file
            when getting chunks via compute(). If `wrapper` is `False`, then a pure
            `dask.array.core.Array` will be returned. However, when that array is
            computed, it will incur a file open/close on *every* chunk that is read (in
            the `_dask_block` method).  As such `wrapper` will generally be much faster,
            however, it *may* fail (i.e. result in segmentation faults) with certain
            dask schedulers.
        copy : bool
            If `True` (the default), the dask chunk-reading function will return
            an array copy. This can avoid segfaults in certain cases, though it
            may also add overhead.

        Returns
        -------
        dask.array.core.Array
        """
        from dask.array.core import map_blocks

        chunks = [(1,) * x for x in self._coord_shape]
        chunks += [(x,) for x in self._frame_shape]
        dask_arr = map_blocks(
            self._dask_block,
            copy=copy,
            chunks=chunks,
            dtype=self.dtype,
        )
        if wrapper:
            from resource_backed_dask_array import ResourceBackedDaskArray

            # this subtype allows the dask array to re-open the underlying
            # nd2 file on compute.
            return ResourceBackedDaskArray.from_array(dask_arr, self)
        return dask_arr

    _NO_IDX = -1

    def _seq_index_from_coords(self, coords: Sequence) -> Sequence[int] | SupportsInt:
        if not self._coord_shape:
            return self._NO_IDX
        return np.ravel_multi_index(coords, self._coord_shape)  # type: ignore

    def _dask_block(self, copy: bool, block_id: tuple[int]) -> np.ndarray:
        if isinstance(block_id, np.ndarray):
            return None
        with self._lock:
            was_closed = self.closed
            if self.closed:
                self.open()
            try:
                ncoords = len(self._coord_shape)
                idx = self._seq_index_from_coords(block_id[:ncoords])

                if idx == self._NO_IDX:
                    if any(block_id):  # pragma: no cover
                        raise ValueError(
                            f"Cannot get chunk {block_id} for single frame image."
                        )
                    idx = 0
                data = self._get_frame(int(idx))  # type: ignore
                data = data.copy() if copy else data
                return data[(np.newaxis,) * ncoords]
            finally:
                if was_closed:
                    self.close()

    def to_xarray(
        self,
        delayed: bool = True,
        squeeze: bool = True,
        position: int | None = None,
        copy: bool = True,
    ) -> xr.DataArray:
        """Create labeled xarray representing image.

        `array.dims` will be populated according to image metadata, and coordinates
        will be populated based on pixel spacings. Additional metadata is available
        in `array.attrs['metadata']`.

        Parameters
        ----------
        delayed : bool
            Whether the DataArray should be backed by dask array or numpy array,
            by default True (dask).
        squeeze : bool
            Whether to squeeze singleton dimensions, by default True
        position : int, optional
            A specific XY position to extract, by default (None) reads all.
        copy : bool
            Only applies when `delayed==True`.  See `to_dask` for details.

        Returns
        -------
        xr.DataArray
            xarray with all axes labeled.
        """
        import xarray as xr

        data = self.to_dask(copy=copy) if delayed else self.asarray(position)
        dims = list(self.sizes)
        coords = self._expand_coords(squeeze)
        if not squeeze:
            for missing_dim in set(coords).difference(dims):
                dims.insert(0, missing_dim)
            missing_axes = len(dims) - data.ndim
            if missing_axes > 0:
                data = data[(np.newaxis,) * missing_axes]

        if position is not None and not delayed and AXIS.POSITION in coords:
            # if it's delayed, we do this using isel below instead.
            coords[AXIS.POSITION] = [coords[AXIS.POSITION][position]]

        x = xr.DataArray(
            data,
            dims=dims,
            coords=coords,
            attrs={
                "metadata": {
                    "metadata": self.metadata,
                    "experiment": self.experiment,
                    "attributes": self.attributes,
                    "text_info": self.text_info,
                }
            },
        )
        if delayed and position is not None and AXIS.POSITION in coords:
            x = x.isel({AXIS.POSITION: [position]})
        return x.squeeze() if squeeze else x

    @property
    def _frame_coords(self) -> set[str]:
        return {AXIS.X, AXIS.Y, AXIS.CHANNEL, AXIS.RGB}

    @property
    def _raw_frame_shape(self) -> tuple[int, int, int, int]:
        """Sizes of each frame coordinate, prior to reshape."""
        attr = self.attributes
        return (
            attr.heightPx,
            attr.widthPx or -1,
            attr.channelCount or 1,
            self.components_per_channel,
        )

    @property
    def _frame_shape(self) -> tuple[int, ...]:
        """Sizes of each frame coordinate, after reshape & squeeze."""
        return tuple(v for k, v in self.sizes.items() if k in self._frame_coords)

    @cached_property
    def _coord_shape(self) -> tuple[int, ...]:
        """Sizes of each *non-frame* coordinate."""
        return tuple(v for k, v in self.sizes.items() if k not in self._frame_coords)

    @property
    def _frame_count(self) -> int:
        return int(np.prod(self._coord_shape))

    def _get_frame(self, index: SupportsInt) -> np.ndarray:
        frame = self._rdr._read_image(int(index))
        frame.shape = self._raw_frame_shape
        return frame.transpose((2, 0, 1, 3)).squeeze()

    def _expand_coords(self, squeeze: bool = True) -> dict:
        """Return a dict that can be used as the coords argument to xr.DataArray.

        Parameters
        ----------
        squeeze : bool
            whether to squeeze axes with length < 2, by default True

        Returns
        -------
        dict
            dict of axis name -> coordinates
        """
        dx, dy, dz = self.voxel_size()

        coords: dict[str, Sized] = {
            AXIS.Y: np.arange(self.attributes.heightPx) * dy,
            AXIS.X: np.arange(self.attributes.widthPx or 1) * dx,
            AXIS.CHANNEL: self._channel_names,
            AXIS.POSITION: ["XYPos:0"],  # maybe overwritten below
        }

        for c in self.experiment:
            if squeeze and c.count <= 1:
                continue
            if c.type == "ZStackLoop":
                coords[AXIS.Z] = np.arange(c.count) * c.parameters.stepUm
            elif c.type == "TimeLoop":
                coords[AXIS.TIME] = np.arange(c.count) * c.parameters.periodMs
            elif c.type == "NETimeLoop":
                pers = [np.arange(p.count) * p.periodMs for p in c.parameters.periods]
                coords[AXIS.TIME] = np.hstack(pers)
            elif c.type == "XYPosLoop":
                coords[AXIS._MAP["XYPosLoop"]] = self._position_names(c)

        if self.components_per_channel > 1:
            coords[AXIS.RGB] = ["Red", "Green", "Blue", "alpha"][
                : self.components_per_channel
            ]

        # fix for Z axis missing from experiment:
        # TODO: this isn't hit by coverage... maybe it's not needed?
        if AXIS.Z in self.sizes and AXIS.Z not in coords:
            coords[AXIS.Z] = np.arange(self.sizes[AXIS.Z]) * dz

        if squeeze:
            coords = {k: v for k, v in coords.items() if len(v) > 1}
        return coords

    def _position_names(self, loop: XYPosLoop | None = None) -> list[str]:
        if loop is None:
            for c in self.experiment:
                if c.type == "XYPosLoop":
                    loop = c
                    break
        if loop is None:
            return ["XYPos:0"]
        return [p.name or f"XYPos:{i}" for i, p in enumerate(loop.parameters.points)]

    @property
    def _channel_names(self) -> list[str]:
        return self._rdr.channel_names()

    def __repr__(self) -> str:
        """Return a string representation of the ND2File."""
        try:
            details = " (closed)" if self.closed else f" {self.dtype}: {self.sizes!r}"
            extra = f": {Path(self.path).name!r}{details}"
        except Exception:
            extra = ""
        return f"<ND2File at {hex(id(self))}{extra}>"

    @property
    def recorded_data(
        self,
    ) -> DictOfLists:
        """Return tabular data recorded for each frame of the experiment.

        This method returns a dict of equal-length sequences (passable to
        pd.DataFrame()). It matches the tabular data reported in the Image Properties >
        Recorded Data tab of the NIS Viewer.

        (There will be a column for each tag in the `CustomDataV2_0` section of
        `ND2File.custom_data`)

        Legacy ND2 files are not supported.
        """
        warnings.warn(
            "recorded_data is deprecated and will be removed in a future version."
            "Please use the `events` method instead. To get the same dict-of-lists "
            "output, use `events(orient='list')`",
            FutureWarning,
            stacklevel=2,
        )

        return self.events(orient="list")

    @cached_property
    def binary_data(self) -> BinaryLayers | None:
        """Return binary layers embedded in the file.

        The returned `BinaryLayers` object is an immutable sequence of `BinaryLayer`
        objects, one for each binary layer in the file.  Each `BinaryLayer` object in
        the sequence has a `name` attribute, and a `data` attribute which is list of
        numpy arrays (or `None` if there was no binary mask for that frame).  The length
        of the list will be the same as the number of sequence frames in this file
        (i.e. `self.attributes.sequenceCount`).

        Both the `BinaryLayers` and individual `BinaryLayer` objects can be cast to a
        numpy array with `np.asarray()`, or by using the `.asarray()` method

        Returns
        -------
        BinaryLayers | None
            The binary layers embedded in the file, or None if there are no binary
            layers.

        Examples
        --------
        >>> f = ND2File("path/to/file.nd2")
        >>> f.binary_data
        <BinaryLayers with 4 layers>
        >>> f.binary_data[0]  # the first binary layer
        BinaryLayer(name='attached Widefield green (green color)',
        comp_name='Widefield Green', comp_order=2, color=65280, color_mode=0,
        state=524288, file_tag='RleZipBinarySequence_1_v1', layer_id=2)
        >>> f.binary_data[0].data  # list of arrays
        >>> np.asarray(f.binary_data[0])  # just the first binary mask
        >>> np.asarray(f.binary_data).shape  # cast all layers to array
        (4, 3, 4, 5, 32, 32)
        """
        from ._binary import BinaryLayers

        return BinaryLayers.from_nd2file(self)


@overload
def imread(
    file: Path | str,
    *,
    dask: Literal[False],
    xarray: Literal[False],
    validate_frames: bool = False,
    read_using_sdk: bool | None = None,
) -> np.ndarray:
    ...


@overload
def imread(
    file: Path | str,
    *,
    dask: bool = ...,
    xarray: Literal[True],
    validate_frames: bool = False,
    read_using_sdk: bool | None = None,
) -> xr.DataArray:
    ...


@overload
def imread(
    file: Path | str,
    *,
    dask: Literal[True],
    xarray: Literal[False],
    validate_frames: bool = False,
    read_using_sdk: bool | None = None,
) -> dask.array.core.Array:
    ...


def imread(
    file: Path | str,
    *,
    dask: bool = False,
    xarray: bool = False,
    validate_frames: bool = False,
    read_using_sdk: bool | None = None,
) -> np.ndarray | xr.DataArray | dask.array.core.Array:
    """Open `file`, return requested array type, and close `file`.

    Parameters
    ----------
    file : Union[Path, str]
        Filepath (`str`) or `Path` object to ND2 file.
    dask : bool
        If `True`, returns a (delayed) `dask.array.Array`. This will avoid reading
        any data from disk until specifically requested by using `.compute()` or
        casting to a numpy array with `np.asarray()`. By default `False`.
    xarray : bool
        If `True`, returns an `xarray.DataArray`, `array.dims` will be populated
        according to image metadata, and coordinates will be populated based on pixel
        spacings. Additional metadata is available in `array.attrs['metadata']`.
        If `dask` is also `True`, will return an xarray backed by a delayed dask array.
        By default `False`.
    validate_frames : bool
        Whether to verify (and attempt to fix) frames whose positions have been
        shifted relative to the predicted offset (i.e. in a corrupted file).
        This comes at a slight performance penalty at file open, but may "rescue"
        some corrupt files. by default False.
    read_using_sdk : Optional[bool]
        DEPRECATED: no longer used.
        If `True`, use the SDK to read the file. If `False`, inspects the chunkmap and
        reads from a `numpy.memmap`. If `None` (the default), uses the SDK if the file
        is compressed, otherwise uses the memmap.
        Note: using `read_using_sdk=False` on a compressed file will result in a
        ValueError.

    Returns
    -------
    Union[np.ndarray, dask.array.Array, xarray.DataArray]
        Array subclass, depending on arguments used.
    """
    with ND2File(
        file, validate_frames=validate_frames, read_using_sdk=read_using_sdk
    ) as nd2:
        if xarray:
            return nd2.to_xarray(delayed=dask)
        elif dask:
            return nd2.to_dask()
        else:
            return nd2.asarray()<|MERGE_RESOLUTION|>--- conflicted
+++ resolved
@@ -8,15 +8,10 @@
 
 import numpy as np
 
-<<<<<<< HEAD
+from nd2 import _util
+
 from ._pysdk._chunk_decode import ND2_FILE_SIGNATURE, get_version
-from ._util import AXIS, VoxelSize, get_reader, is_supported_file
-=======
-from nd2 import _util
-
-from ._pysdk._chunk_decode import ND2_FILE_SIGNATURE
 from ._util import AXIS, TIME_KEY, is_supported_file
->>>>>>> c5c4a5bb
 from .structures import ROI
 
 try:
