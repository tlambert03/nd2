[build-system]
requires = [
    "setuptools>=45",
    "wheel",
    "cython",
    "setuptools-scm>=6.2",
    "numpy==1.14.5; python_version=='3.7'",
    "numpy==1.17.3; python_version=='3.8'",
    "numpy==1.19.3; python_version=='3.9'",
    "numpy==1.21.3; python_version=='3.10'",
    "numpy==1.23.2; python_version=='3.11'",
]
build-backend = "setuptools.build_meta"


[project]
name = "nd2"
description = "Yet another nd2 (Nikon NIS Elements) file reader"
readme = "README.md"
requires-python = ">=3.7,<3.12"
license = { text = "BSD 3-Clause License" }
authors = [{ email = "talley.lambert@gmail.com" }, { name = "Talley Lambert" }]
classifiers = [
    "Development Status :: 3 - Alpha",
    "License :: OSI Approved :: BSD License",
    "Programming Language :: Python :: 3",
    "Programming Language :: Python :: 3.7",
    "Programming Language :: Python :: 3.8",
    "Programming Language :: Python :: 3.9",
    "Programming Language :: Python :: 3.10",
    "Programming Language :: Python :: 3.11",
]
dynamic = ["version"]
dependencies = [
    "resource-backed-dask-array",
    "typing-extensions",
    "numpy>=1.14.5;python_version=='3.7'",
    "numpy>=1.17.3;python_version=='3.8'",
    "numpy>=1.19.3;python_version=='3.9'",
    "numpy>=1.21.3;python_version=='3.10'",
    "numpy>=1.23.2;python_version=='3.11'",
]

[project.optional-dependencies]
legacy = ["imagecodecs", "wurlitzer"]
test = [
    "lxml; python_version<'3.11'",
    "aicsimageio; python_version<'3.11'",
    "Cython",
    "dask[array]",
    "imagecodecs; platform_system=='Windows' or python_version<'3.11'",
    "psutil",
    "pytest-cov",
    "pytest>=6.0",
    "wurlitzer",
    "xarray",
]
dev = [
    "aicsimageio",
    "black",
    "Cython",
    "dask[array]",
    "imagecodecs",
    "ipython",
    "mypy",
    "pre-commit",
    "psutil",
    "pytest-cov",
    "pytest",
    "rich",
    "wurlitzer",
    "ruff",
    "xarray",
]

[project.urls]
homepage = "https://github.com/tlambert03/nd2"
repository = "https://github.com/tlambert03/nd2"
# documentation = "readthedocs.org"
# changelog = "github.com/me/spam/blob/master/CHANGELOG.md"

# https://setuptools.pypa.io/en/latest/userguide/pyproject_config.html
[tool.setuptools]
zip-safe = false
include-package-data = true

[tool.setuptools.packages.find]
where = ["src"] # list of folders that contain the packages (["."] by default)
include = [
    "nd2*",
] # package names should match these glob patterns (["*"] by default)

# https://github.com/pypa/setuptools_scm/#pyprojecttoml-usage
[tool.setuptools_scm]
write_to = "src/nd2/_version.py"

# https://pycqa.github.io/isort/docs/configuration/options.html
[tool.isort]
profile = "black"
src_paths = ["src/nd2", "tests"]

# https://github.com/charliermarsh/ruff
[tool.ruff]
line-length = 88
target-version = "py37"
src = ["src/nd2", "tests"]
extend-select = [
    "E",    # style errors
    "F",    # flakes
    "D",    # pydocstyle
    "I",    # isort
    "UP",   # pyupgrade
<<<<<<< HEAD
    # "N",  # pep8-naming
=======
>>>>>>> a5f0dc28
    "S",    # bandit
    "C",    # flake8-comprehensions
    "B",    # flake8-bugbear
    "A001", # flake8-builtins
    "RUF",  # ruff-specific rules
]
extend-ignore = [
    # these should be fixed
    "D101",
    "D105",
    "D103",
    ###
    "D100", # Missing docstring in public module
    "D107", # Missing docstring in __init__
    "D203", # 1 blank line required before class docstring
    "D212", # Multi-line docstring summary should start at the first line
    "D213", # Multi-line docstring summary should start at the second line
    "D400", # First line should end with a period
    "D401", # First line should be in imperative mood
    "D413", # Missing blank line after last section
    "D416", # Section name should end with a colon
    "C901", # Function is too complex
]

[tool.ruff.per-file-ignores]
"tests/*.py" = ["D", "S"]
"scripts/*.py" = ["D", "S"]

# https://docs.pytest.org/en/6.2.x/customize.html
[tool.pytest.ini_options]
minversion = "6.0"
addopts = '--color=yes'
testpaths = ["tests"]
filterwarnings = [
    "error",
    "ignore:The distutils package is deprecated::",
    "ignore:The distutils.sysconfig module is deprecated::",
    "ignore:distutils Version classes are deprecated:",
]

# https://mypy.readthedocs.io/en/stable/config_file.html
[tool.mypy]
files = "src/nd2"
warn_unused_configs = true
warn_unused_ignores = true
check_untyped_defs = true
implicit_reexport = false
show_column_numbers = true
show_error_codes = true
ignore_missing_imports = true
pretty = true

[[tool.mypy.overrides]]
module = 'nd2.structures'
ignore_errors = true

# https://coverage.readthedocs.io/en/6.4/config.html
[tool.coverage.report]
exclude_lines = [
    "pragma: no cover",
    "if TYPE_CHECKING:",
    "@overload",
    "except ImportError",
    "except NotImplementedError",
]

[tool.coverage.run]
plugins = ["Cython.Coverage"]
omit = ["tests"]

# https://github.com/cruft/cruft
[tool.cruft]
skip = ["tests"]

# https://github.com/mgedmin/check-manifest#configuration
[tool.check-manifest]
ignore = [
    ".cruft.json",
    ".flake8",
    ".github_changelog_generator",
    ".pre-commit-config.yaml",
    "tests/**/*",
    "tox.ini",
    "src/nd2/_version.py",
]
ignore-bad-ideas = ["*.so"]

[tool.cibuildwheel]
# Skip 32-bit builds & PyPy wheels on all platforms
skip = ["*-win32", "*-manylinux_i686", "pp*", "*musllinux*"]
test-requires = "pytest"
test-command = 'pytest "{project}/tests" -v'
test-extras = ["test"]
manylinux-x86_64-image = "manylinux_2_24"

[tool.cibuildwheel.macos]
archs = ["x86_64", "arm64"]
repair-wheel-command = [
    "DYLD_LIBRARY_PATH=$REPAIR_LIBRARY_PATH delocate-listdeps {wheel}",
    "DYLD_LIBRARY_PATH=$REPAIR_LIBRARY_PATH delocate-wheel --require-archs {delocate_archs} -w {dest_dir} {wheel}",
]

[tool.cibuildwheel.linux]
before-all = [
    'echo "deb http://archive.debian.org/debian stretch main" > /etc/apt/sources.list',
    "apt-get update",
    "apt-get install -y --allow-downgrades liblzma5=5.2.2-1.2+b1 liblzma-dev=5.2.2-1.2+b1 libtiff5-dev=4.0.8-2+deb9u5",
    "cp {project}/src/sdk/Linux/x86_64/lib/* /lib",
]<|MERGE_RESOLUTION|>--- conflicted
+++ resolved
@@ -110,10 +110,6 @@
     "D",    # pydocstyle
     "I",    # isort
     "UP",   # pyupgrade
-<<<<<<< HEAD
-    # "N",  # pep8-naming
-=======
->>>>>>> a5f0dc28
     "S",    # bandit
     "C",    # flake8-comprehensions
     "B",    # flake8-bugbear
