import re
from datetime import datetime
from typing import IO, TYPE_CHECKING, Any, Callable, NamedTuple, Union

if TYPE_CHECKING:
    from os import PathLike

    from ._legacy import LegacyND2Reader
    from ._sdk.latest import ND2Reader

    StrOrBytesPath = Union[str, bytes, PathLike[str], PathLike[bytes]]


NEW_HEADER_MAGIC = b"\xda\xce\xbe\n"
OLD_HEADER_MAGIC = b"\x00\x00\x00\x0c"
VERSION = re.compile(r"^ND2 FILE SIGNATURE CHUNK NAME01!Ver([\d\.]+)$")


<<<<<<< HEAD
def is_supported_file(path, open_: Callable[[str, str], IO[Any]] = open):
=======
def is_supported_file(
    path: "StrOrBytesPath", open_: Callable[["StrOrBytesPath", str], IO[Any]] = open
):
    """Return `True` if `path` can be opened as an nd2 file.

    Parameters
    ----------
    path : Union[str, bytes, PathLike]
        A path to query
    open_ : Callable[[StrOrBytesPath, str], IO[Any]]
        Filesystem opener, by default `builtins.open`

    Returns
    -------
    bool
        Whether the can be opened.
    """
>>>>>>> 0ff08a8d
    with open_(path, "rb") as fh:
        return fh.read(4) in (NEW_HEADER_MAGIC, OLD_HEADER_MAGIC)


def get_reader(path: str) -> Union["ND2Reader", "LegacyND2Reader"]:
    with open(path, "rb") as fh:
        magic_num = fh.read(4)
        if magic_num == NEW_HEADER_MAGIC:
            from ._sdk.latest import ND2Reader

            return ND2Reader(path)
        elif magic_num == OLD_HEADER_MAGIC:
            from ._legacy import LegacyND2Reader

            return LegacyND2Reader(path)
        raise OSError(
            f"file {path} not recognized as ND2.  First 4 bytes: {magic_num!r}"
        )


def is_new_format(path: str) -> bool:
    # TODO: this is just for dealing with missing test data
    with open(path, "rb") as fh:
        return fh.read(4) == NEW_HEADER_MAGIC


def jdn_to_datetime_local(jdn):
    return datetime.fromtimestamp((jdn - 2440587.5) * 86400.0)


def jdn_to_datetime_utc(jdn):
    return datetime.utcfromtimestamp((jdn - 2440587.5) * 86400.0)


def rgb_int_to_tuple(rgb):
    return ((rgb & 255), (rgb >> 8 & 255), (rgb >> 16 & 255))


DIMSIZE = re.compile(r"(\w+)'?\((\d+)\)")


def dims_from_description(desc) -> dict:
    if not desc:
        return {}
    match = re.search(r"Dimensions:\s?([^\r]+)\r?\n", desc)
    if not match:
        return {}
    dims = match.groups()[0]
    dims = dims.replace("λ", AXIS.CHANNEL)
    dims = dims.replace("XY", AXIS.POSITION)
    return {k: int(v) for k, v in DIMSIZE.findall(dims)}


class AXIS:
    X = "X"
    Y = "Y"
    Z = "Z"
    CHANNEL = "C"
    RGB = "S"
    TIME = "T"
    POSITION = "P"
    UNKNOWN = "U"

    _MAP = {
        "Unknown": UNKNOWN,
        "TimeLoop": TIME,
        "XYPosLoop": POSITION,
        "ZStackLoop": Z,
        "NETimeLoop": TIME,
    }


class VoxelSize(NamedTuple):
    x: float
    y: float
    z: float<|MERGE_RESOLUTION|>--- conflicted
+++ resolved
@@ -16,9 +16,6 @@
 VERSION = re.compile(r"^ND2 FILE SIGNATURE CHUNK NAME01!Ver([\d\.]+)$")
 
 
-<<<<<<< HEAD
-def is_supported_file(path, open_: Callable[[str, str], IO[Any]] = open):
-=======
 def is_supported_file(
     path: "StrOrBytesPath", open_: Callable[["StrOrBytesPath", str], IO[Any]] = open
 ):
@@ -36,7 +33,6 @@
     bool
         Whether the can be opened.
     """
->>>>>>> 0ff08a8d
     with open_(path, "rb") as fh:
         return fh.read(4) in (NEW_HEADER_MAGIC, OLD_HEADER_MAGIC)
 
