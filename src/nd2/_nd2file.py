--- conflicted
+++ resolved
@@ -33,11 +33,8 @@
     import xarray as xr
     from ome_types import OME
 
-<<<<<<< HEAD
     from nd2._ome_zarr import ZarrBackend
-=======
     from nd2.jobs.types import JobsDict
->>>>>>> 4b741a28
 
     from ._binary import BinaryLayers
     from ._util import (
