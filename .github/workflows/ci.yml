name: CI

on:
  push:
    branches: [main]
    tags: [v*]
  pull_request:
  workflow_dispatch:
  schedule:
    # run every week (for --pre release tests)
    - cron: "0 0 * * 0"

concurrency:
  group: ${{ github.workflow }}-${{ github.ref }}
  cancel-in-progress: true

jobs:
  check-manifest:
    name: Check Manifest
    runs-on: ubuntu-latest
    steps:
      - uses: actions/checkout@v6
      - run: pipx run check-manifest

  test:
    name: ${{ matrix.platform }} (${{ matrix.python-version }}) [${{ matrix.resolution }}]
    runs-on: ${{ matrix.platform }}
    env:
      UV_PRERELEASE: ${{ github.event_name == 'schedule' && 'allow' || 'if-necessary-or-explicit' }}
      UV_RESOLUTION: ${{ matrix.resolution }}
      PYTEST_ADDOPTS: ${{ matrix.resolution == 'lowest-direct' && '-W ignore' || '' }}
    strategy:
      fail-fast: false
      matrix:
        python-version: ["3.9", "3.11", "3.13"]
        platform: [ubuntu-latest, macos-latest, windows-latest]
        resolution: ["highest"]
        include:
          - python-version: "3.9"
            resolution: "lowest-direct"
            platform: macos-latest
          - python-version: "3.10"
            resolution: "lowest-direct"
            platform: windows-latest
          - python-version: "3.12"
            resolution: "lowest-direct"
            platform: ubuntu-latest

    steps:
      - uses: actions/checkout@v6

      - name: 🐍 Set up Python ${{ matrix.python-version }}
        uses: astral-sh/setup-uv@v7
        with:
          python-version: ${{ matrix.python-version }}
          enable-cache: true

      - uses: actions/cache@v4
        id: cache
        with:
          path: tests/data
          key: ${{ hashFiles('scripts/download_samples.py') }}

      - name: Download Samples
        if: steps.cache.outputs.cache-hit != 'true'
        run: uv run scripts/download_samples.py

      - name: 🧪 Run Tests
        run: uv run --no-dev --group test coverage run -p -m pytest -v

      # If something goes wrong with --pre tests, we can open an issue in the repo
      - name: 📝 Report --pre Failures
        if: failure() && github.event_name == 'schedule'
        uses: JasonEtco/create-an-issue@v2
        env:
          GITHUB_TOKEN: ${{ secrets.GITHUB_TOKEN }}
          PLATFORM: ${{ matrix.platform }}
          PYTHON: ${{ matrix.python-version }}
          RUN_ID: ${{ github.run_id }}
          TITLE: "[test-bot] pip install --pre is failing"
        with:
          filename: .github/TEST_FAIL_TEMPLATE.md
          update_existing: true

      - name: Upload coverage
        uses: actions/upload-artifact@v4
        with:
          name: covreport-${{ matrix.platform }}-py${{ matrix.python-version }}-${{ matrix.resolution }}
          path: ./.coverage*
          include-hidden-files: true

  upload_coverage:
    if: always()
    needs: [test]
    uses: pyapp-kit/workflows/.github/workflows/upload-coverage.yml@v2
    secrets:
      codecov_token: ${{ secrets.CODECOV_TOKEN }}

  benchmarks:
    runs-on: ubuntu-latest
    steps:
<<<<<<< HEAD
      - uses: actions/checkout@v5
      - uses: astral-sh/setup-uv@v7
=======
      - uses: actions/checkout@v6
      - uses: astral-sh/setup-uv@v6
>>>>>>> 4f3beef7
        with:
          python-version: "3.11"
          enable-cache: true

      - uses: actions/cache@v4
        id: cache
        with:
          path: tests/data
          key: ${{ hashFiles('scripts/download_samples.py') }}

      - name: Download Samples
        if: steps.cache.outputs.cache-hit != 'true'
        run: uv run scripts/download_samples.py

      - name: Run benchmarks
        uses: CodSpeedHQ/action@v4
        with:
          run: uv run --no-dev --group test pytest -W ignore --codspeed -v --color=yes
          mode: instrumentation

  build-and-inspect-package:
    name: Build & inspect package.
    needs: test
    runs-on: ubuntu-latest
    steps:
      - uses: actions/checkout@v6
        with:
          fetch-depth: 0
      - uses: hynek/build-and-inspect-python-package@v2

  upload-to-pypi:
    name: Upload package to PyPI
    needs: build-and-inspect-package
    if: success() && startsWith(github.ref, 'refs/tags/') && github.event_name != 'schedule'
    runs-on: ubuntu-latest
    permissions:
      id-token: write
      contents: write

    steps:
      - name: Download built artifact to dist/
        uses: actions/download-artifact@v5
        with:
          name: Packages
          path: dist
      - name: 🚢 Publish to PyPI
        uses: pypa/gh-action-pypi-publish@release/v1
      - uses: softprops/action-gh-release@v2
        with:
          generate_release_notes: true
          files: "./dist/*"<|MERGE_RESOLUTION|>--- conflicted
+++ resolved
@@ -99,13 +99,8 @@
   benchmarks:
     runs-on: ubuntu-latest
     steps:
-<<<<<<< HEAD
-      - uses: actions/checkout@v5
+      - uses: actions/checkout@v6
       - uses: astral-sh/setup-uv@v7
-=======
-      - uses: actions/checkout@v6
-      - uses: astral-sh/setup-uv@v6
->>>>>>> 4f3beef7
         with:
           python-version: "3.11"
           enable-cache: true
