from __future__ import annotations

import json
import sys
from pathlib import Path
<<<<<<< HEAD
from typing import TYPE_CHECKING, Any
=======
from typing import Literal
>>>>>>> dfcc558f

import dask.array as da
import pytest
from nd2 import ND2File, _util, structures
from nd2._parse._chunk_decode import ND2_FILE_SIGNATURE

sys.path.append(str(Path(__file__).parent.parent / "scripts"))
from nd2_describe import get_nd2_stats

try:
    import xarray as xr
except ImportError:
    xr = None


with open("tests/samples_metadata.json") as f:
    EXPECTED = json.load(f)

DATA = Path(__file__).parent / "data"
EXPECTED = {k: v for k, v in EXPECTED.items() if not _util.is_legacy(DATA / k)}


@pytest.mark.parametrize("path", EXPECTED, ids=lambda x: f'{x}_{EXPECTED[x]["ver"]}')
def test_metadata_integrity(path: str) -> None:
    """Test that the current API matches the expected output for sample data."""
    name, stats = get_nd2_stats(DATA / path)

    # normalize serizalized stuff
    stats = json.loads(json.dumps(stats, default=str))

    for key in stats:
        # The SDK has a bug in position name fetching... we do it better, so just clear
        if key == "experiment" and stats["ver"] >= "Ver3.0":
            _clear_names(stats[key], EXPECTED[name][key])
        assert stats[key] == EXPECTED[name][key], f"{key} mismatch"


def _clear_names(*exps: Any) -> None:
    for exp in exps:
        for item in exp:
            if item["type"] == "XYPosLoop":
                for point in item["parameters"]["points"]:
                    point.pop("name", None)


def test_decode_all_chunks(new_nd2: Path) -> None:
    with ND2File(new_nd2) as f:
        for key in f._rdr.chunkmap:
            if not key.startswith((b"ImageDataSeq", b"CustomData", ND2_FILE_SIGNATURE)):
                f._rdr._decode_chunk(key)


def test_metadata_extraction(new_nd2: Path) -> None:
    assert ND2File.is_supported_file(new_nd2)
    with ND2File(new_nd2) as nd:
        assert repr(nd)
        assert nd.path == str(new_nd2)
        assert not nd.closed

        assert isinstance(nd._rdr._seq_count(), int)
        assert isinstance(nd.attributes, structures.Attributes)

        # TODO: deal with typing when metadata is completely missing
        assert isinstance(nd.metadata, structures.Metadata)
        for i in range(nd._rdr._seq_count()):
            assert isinstance(nd.frame_metadata(i), structures.FrameMetadata)
        assert isinstance(nd.experiment, list)
        assert isinstance(nd.loop_indices, list)
        assert all(isinstance(x, dict) for x in nd.loop_indices)
        assert isinstance(nd.text_info, dict)
        assert isinstance(nd.sizes, dict)
        assert isinstance(nd.custom_data, dict)
        assert isinstance(nd.shape, tuple)
        assert isinstance(nd.size, int)
        assert isinstance(nd.closed, bool)
        assert isinstance(nd.ndim, int)
        _bd = nd.binary_data
        assert all(isinstance(x, structures.ROI) for x in nd.rois.values())
        assert isinstance(nd.is_rgb, bool)
        assert isinstance(nd.nbytes, int)

        assert isinstance(nd.unstructured_metadata(), dict)
        assert isinstance(nd.events(), list)

    assert nd.closed


def test_metadata_extraction_legacy(old_nd2: Path) -> None:
    assert ND2File.is_supported_file(old_nd2)
    with ND2File(old_nd2) as nd:
        assert repr(nd)
        assert nd.path == str(old_nd2)
        assert not nd.closed

        assert isinstance(nd.attributes, structures.Attributes)

        # # TODO: deal with typing when metadata is completely missing
        # assert isinstance(nd.metadata, structures.Metadata)
        assert isinstance(nd.experiment, list)
        assert isinstance(nd.text_info, dict)
        assert isinstance(nd.metadata, structures.Metadata)
        if xr is not None:
            xarr = nd.to_xarray()
            assert isinstance(xarr, xr.DataArray)
            assert isinstance(xarr.data, da.Array)

        with pytest.warns(UserWarning, match="not implemented"):
            nd.events()

    assert nd.closed


def test_events() -> None:
    # this method is smoke-tested for every file above...
    # but specific values are asserted here:
    with ND2File(DATA / "cluster.nd2") as f:
        rd = f.events(orient="list")

        headers = list(rd)
        row_0 = [rd[h][0] for h in headers]
        assert headers == [
            _util.TIME_KEY,
            "Index",
            "T Index",
            "Z Index",
            "Z-Series",
            "Camera 1 Temperature [°C]",
            "Laser Power; 1.channel [%]",
            "High Voltage; 1.channel",
            "Laser Power; 2.channel [%]",
            "High Voltage; 2.channel",
            "Laser Power; 3.channel [%]",
            "High Voltage; 3.channel",
            "Laser Power; 4.channel [%]",
            "High Voltage; 4.channel",
            "Camera 1 Exposure Time [ms]",
            "High Voltage; TD",
            "PFS Offset",
            "PFS Status",
            "X Coord [µm]",
            "Y Coord [µm]",
            "Ti ZDrive [µm]",
        ]
        assert row_0 == [
            0.44508349828422067,
            0,
            0,
            0,
            -2.0,
            -5.0,
            0.0,
            0,
            0.5,
            37,
            10.758400000000002,
            137,
            9.0,
            75,
            8.1,
            0,
            -1,
            7,
            -26056.951209195162,
            -4155.462732842248,
            3916.7250000000004,
        ]


@pytest.mark.parametrize("orient", ["records", "dict", "list"])
def test_events2(new_nd2: Path, orient: Literal["records", "dict", "list"]) -> None:
    with ND2File(new_nd2) as f:
        events = f.events(orient=orient)

    assert isinstance(events, list if orient == "records" else dict)
    if events and isinstance(events, dict):
        assert _util.TIME_KEY in events

    pd = pytest.importorskip("pandas")
    print(pd.DataFrame(events))


def test_compressed_metadata() -> None:
    with ND2File(DATA / "rois.nd2") as f:
        chunk = f._rdr._decode_chunk(b"CustomData|CustomDescriptionV1_0!")
        assert "CLxCustomDescription" in chunk
        assert "Name" in chunk["CLxCustomDescription"]<|MERGE_RESOLUTION|>--- conflicted
+++ resolved
@@ -3,11 +3,7 @@
 import json
 import sys
 from pathlib import Path
-<<<<<<< HEAD
-from typing import TYPE_CHECKING, Any
-=======
-from typing import Literal
->>>>>>> dfcc558f
+from typing import Any, Literal
 
 import dask.array as da
 import pytest
